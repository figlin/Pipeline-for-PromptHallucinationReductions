import json
import re
from __future__ import annotations
from collections import Counter
from dataclasses import dataclass, field
from typing import Any, Dict, List, Optional, Union

<<<<<<< HEAD
@dataclass
class Example:
    """Use y_true only in offline eval. In production, omit it."""
    qid: str
    question: str
    y_true: Optional[str] = None

# Assuming dataset.py is in the same directory
=======
from dataset import QAResponse
 # Assuming dataset.py is in the same directory
>>>>>>> 0da41006
# -------------------------
# Core data structures
# -------------------------

@dataclass
class ModelResponse:
    text: str
    prompt_tokens: int = 0
    completion_tokens: int = 0
    cost: float = 0.0
    meta: Dict[str, Any] = field(default_factory=dict)

@dataclass
class StageResult:
    stage_id: str
    answer: Optional[str]
    should_exit: bool
    evidence: Dict[str, Any] = field(default_factory=dict)
    model_usage: Dict[str, Any] = field(default_factory=dict)  # tokens, cost, etc.

@dataclass
class RunTrace:
    qid: str
    question: str
    stage_results: List[StageResult] = field(default_factory=list)
    final_answer: Optional[str] = None
    early_exit_at: Optional[str] = None
    total_tokens: int = 0
    total_cost: float = 0.0
    timing_sec: float = 0.0
    artifacts: Dict[str, Any] = field(default_factory=dict)  # e.g., diffs, prompts, raw json

def normalize_text(text: str) -> str:
    if not text:
        return ""
    text = text.strip().lower()
    text = re.sub(r"\s+", " ", text)
    return text

def safe_list(val: Union[str, List[str]]) -> List[str]:
    if isinstance(val, list):
        return val
    if isinstance(val, str):
        # handle semicolon-separated fields
        parts = [v.strip() for v in val.split(";") if v.strip()]
        return parts
    return []

# metrics
def f1_score(pred: str, truth: str) -> float:
    """Token overlap F1 for SimpleQA"""
    pred_tokens = pred.split()
    truth_tokens = truth.split()
    common = Counter(pred_tokens) & Counter(truth_tokens)
    num_same = sum(common.values())
    if num_same == 0:
        return 0.0
    precision = num_same / len(pred_tokens)
    recall = num_same / len(truth_tokens)
    return (2 * precision * recall) / (precision + recall)

def parse_llm_response(llm_output: str) -> Optional[QAResponse]:
    try:
        data = json.loads(llm_output)
        return QAResponse(**data)
    except Exception as e:
        print("Parsing failed:", e)
        return None
    
SCHEMA_REGISTRY = {
    "simpleqa": {
        "keys": {"answer", "problem"},
        "parser": "_parse_simpleqa",
        "id_keys": ["problem", "metadata"],   # ← use both for unique ID
    },
    "truthfulqa": {
        "keys": {"Best Answer", "Question"},
        "parser": "_parse_truthfulqa",
        "id_keys": ["Question", "Category"],  # ← combine these
    },
}<|MERGE_RESOLUTION|>--- conflicted
+++ resolved
@@ -5,7 +5,7 @@
 from dataclasses import dataclass, field
 from typing import Any, Dict, List, Optional, Union
 
-<<<<<<< HEAD
+from dataset import QAResponse
 @dataclass
 class Example:
     """Use y_true only in offline eval. In production, omit it."""
@@ -14,10 +14,6 @@
     y_true: Optional[str] = None
 
 # Assuming dataset.py is in the same directory
-=======
-from dataset import QAResponse
- # Assuming dataset.py is in the same directory
->>>>>>> 0da41006
 # -------------------------
 # Core data structures
 # -------------------------
