#!/usr/bin/env python
from __future__ import annotations
from typing import Any, Dict, Optional, Protocol, Callable
import os
import requests
import json
from dataclasses import dataclass

from utils import ModelResponse 
# -------------------------
# Model adapter protocol
# -------------------------

class Model(Protocol):
    name: str
    def generate(self, prompt: str, **kwargs) -> ModelResponse: ...

# Example dumb adapter (replace with real OpenAI/Anthropic/etc.)
class EchoModel:
    name = "echo-model"
    def generate(self, prompt: str, temperature: float = 0.0, **kwargs) -> ModelResponse:
        last = prompt.strip().splitlines()[-1] if prompt.strip() else ""
        txt = f"{last}"
        ptok = max(1, len(prompt)//4)
        ctok = max(1, len(txt)//4)
        return ModelResponse(text=txt, prompt_tokens=ptok, completion_tokens=ctok, cost=(ptok+ctok)*1e-6)


# -------------------------
# ScaleDown Compression Wrapper for API usage
# -------------------------

class ScaleDownCompressionWrapper:
    """
    Wraps a base Model and compresses the prompt via ScaleDown before calling base.generate().
    If ScaleDown fails, it falls back to the original prompt.
    """
    name = "scaledown-compression-wrapper"

    def __init__(
        self,
        base: Model,
        api_key: str,
        rate: float = 0.7,
        sd_model: str = "gemini/gemini-pro",
        endpoint: str = "https://api.scaledown.xyz/compress/raw",
        only_on_min_chars: int = 0,         # set >0 to skip compression for short prompts
        timeout_sec: float = 15.0
    ):
        self.base = base
        self.api_key = api_key
        self.rate = rate
        self.sd_model = sd_model
        self.endpoint = endpoint
        self.only_on_min_chars = only_on_min_chars
        self.timeout_sec = timeout_sec

    def _compress(self, prompt: str) -> str:
        if self.only_on_min_chars and len(prompt) < self.only_on_min_chars:
            return prompt

        headers = {
            "x-api-key": self.api_key,
            "Content-Type": "application/json",
        }
        payload = {
            "prompt": prompt,
            "model": self.sd_model,
            "scaledown": {"rate": self.rate},
            # REQUIRED: context must be a string
            "context": ""
        }

        # final guard
        if not isinstance(payload["context"], str):
            payload["context"] = ""

        try:
            r = requests.post(
                self.endpoint,
                headers=headers,
                json=payload,
                timeout=self.timeout_sec,
            )

            if r.status_code >= 400:
                raise RuntimeError(f"HTTP {r.status_code}")

            ctype = (r.headers.get("Content-Type", "") or "").lower()
            body = r.text or ""

            if "application/json" in ctype:
                try:
                    data = r.json()
                except Exception:
                    raise RuntimeError("Invalid JSON")

                if isinstance(data, dict) and ("detail" in data or "error" in data):
                    raise RuntimeError("ScaleDown error JSON")

                for key in ("compressed_prompt", "compressed", "text", "output"):
                    val = data.get(key)
                    if isinstance(val, str) and val.strip():
                        return val

                raise RuntimeError("Unexpected JSON response")

            if body.strip() and not body.strip().startswith('{"detail"'):
                return body

            raise RuntimeError("Empty/invalid text")

        except Exception:
            # Any problem: use the original prompt
            return prompt

    def generate(self, prompt: str, **kwargs) -> ModelResponse:
        compressed = self._compress(prompt)
        resp = self.base.generate(compressed, **kwargs)
        resp.meta = {
            **resp.meta,
            "scaledown": {
                "enabled": True,
                "rate": self.rate,
                "sd_model": self.sd_model,
                "original_len": len(prompt),
                "compressed_len": len(compressed),
                "saved_chars": max(0, len(prompt) - len(compressed)),
            }
        }
        resp.meta["base_model_name"] = getattr(self.base, "name", "unknown")
        self.name = f"scaledown-compression({resp.meta['base_model_name']})"
        return resp

# -------------------------
# ScaleDown LLM Wrapper (Direct LLM prompting via ScaleDown)
# -------------------------

class ScaleDownLLMWrapper:
    """
    Direct ScaleDown LLM wrapper that prompts LLMs through the ScaleDown API.
    Uses the /compress endpoint for actual LLM prompting, not just compression.
    Based on the testAPI.py framework.
    """
    
    def __init__(
        self,
        api_key: str,
        model: str = "gpt-4o",
        rate: float = 0.7,
        endpoint: str = "https://api.scaledown.xyz/compress/raw",
        timeout: float = 30.0,
        default_params: Optional[Dict[str, Any]] = None,
    ):
        self.api_key = api_key
        self.model = model
        self.rate = rate
        self.endpoint = endpoint
        self.timeout = timeout
        self.default_params = default_params or {}
        self.name = f"scaledown-llm({model})"
    
    def generate(self, prompt: str, **kwargs) -> ModelResponse:
        """Generate response using ScaleDown's LLM endpoint"""
        params = {**self.default_params, **kwargs}
        context = params.get("context", "")
        
        # Headers
        headers = {
            'x-api-key': self.api_key,
            'Content-Type': 'application/json'
        }
        
        # Convert rate to float if it's a string
        rate_value = self.rate
        if isinstance(rate_value, str) and rate_value.replace('.', '').isdigit():
            rate_value = float(rate_value)
        
        # Payload format that works with ScaleDown (matching testAPI.py format)
        payload = {
            "context": context,
            "prompt": prompt,
            "model": self.model,
<<<<<<< HEAD
            "context": context,  # Always include context, even if empty
            "scaedown": {
                "rate": rate_value,
=======
            "scaledown": {
                "rate": rate_value
>>>>>>> 5545007d
            }
        }
        
        try:
            # Debug logging
            print(f"[DEBUG] ScaleDown LLM Request:")
            print(f"  Endpoint: {self.endpoint}")
            print(f"  Payload: {json.dumps(payload, indent=2)}")
            
            response = requests.post(
                url=self.endpoint, 
                headers=headers, 
                data=json.dumps(payload),
                timeout=self.timeout,
            )
            
            print(f"[DEBUG] ScaleDown Response Status: {response.status_code}")
            print(f"[DEBUG] ScaleDown Response: {response.text[:500]}...")
            
            if response.status_code != 200:
                raise RuntimeError(f"ScaleDown LLM HTTP {response.status_code}: {response.text}")
            
            result = response.json()
            
            # Check for errors in response
            if "detail" in result and ("error" in str(result["detail"]).lower() or "failed" in str(result["detail"]).lower()):
                raise RuntimeError(f"ScaleDown LLM error: {result['detail']}")
            
            # Extract the response text - try different possible keys (ScaleDown format)
            text = ""
            for key in ["full_response", "compressed_response", "response", "text", "output", "completion", "generated_text"]:
                if key in result and isinstance(result[key], str) and result[key].strip():
                    text = result[key].strip()
                    break
            
            if not text:
                raise RuntimeError(f"ScaleDown LLM returned no usable text: {result}")
            
            # Extract token counts from ScaleDown response format
            usage_info = result.get("full_usage", {})
            prompt_tokens = usage_info.get("tokens", max(1, len(prompt)//4))
            completion_tokens = max(1, len(text)//4)  # ScaleDown doesn't separate these
            cost = usage_info.get("cost", (prompt_tokens + completion_tokens) * 1e-6)
            
            return ModelResponse(
                text=text,
                prompt_tokens=prompt_tokens,
                completion_tokens=completion_tokens,
                cost=cost,
                meta={
                    "status": response.status_code,
                    "scaledown_model": self.model,
                    "scaledown_rate": rate_value,
                    "full_response": result
                }
            )
            
        except Exception as e:
            raise RuntimeError(f"ScaleDown LLM generation failed: {str(e)}")

# -------------------------
# Gemini API model
# -------------------------

class GeminiModel:
    """
    Direct Gemini API client without ScaleDown compression.
    """
    def __init__(
        self,
        api_key: str,
        model: str = "gemini-1.5-flash",
        endpoint: str = "https://generativelanguage.googleapis.com/v1/models/{model}:generateContent",
        timeout: float = 30.0,
        default_params: Optional[Dict[str, Any]] = None,
    ):
        self.api_key = api_key
        self.model = model
        self.endpoint = endpoint.format(model=model)
        self.timeout = timeout
        self.default_params = default_params or {"temperature": 0.0}
        self.name = f"gemini:{model}"

    def generate(self, prompt: str, **kwargs) -> ModelResponse:
        params = {**self.default_params, **kwargs}
        
        payload = {
            "contents": [{
                "parts": [{"text": prompt}]
            }],
            "generationConfig": {
                "temperature": params.get("temperature", 0.0),
                "maxOutputTokens": params.get("max_tokens", 2048),
            }
        }

        headers = {
            "Content-Type": "application/json",
        }
        
        # Add API key to URL for Gemini
        url = f"{self.endpoint}?key={self.api_key}"
        
        r = requests.post(url, headers=headers, json=payload, timeout=self.timeout)

        if r.status_code >= 400:
            snip = (r.text or "")[:300].replace("\n", "\\n")
            raise RuntimeError(f"Gemini HTTP {r.status_code}; body_snip={snip}")

        try:
            data = r.json()
        except json.JSONDecodeError:
            raise RuntimeError(f"Gemini returned invalid JSON: {r.text}")

        # Extract text from Gemini response format
        text = ""
        if "candidates" in data and len(data["candidates"]) > 0:
            candidate = data["candidates"][0]
            if "content" in candidate and "parts" in candidate["content"]:
                parts = candidate["content"]["parts"]
                if len(parts) > 0 and "text" in parts[0]:
                    text = parts[0]["text"]

        if not text:
            raise RuntimeError(f"Gemini call returned no usable text: {data}")

        # Extract usage info if available
        usage = data.get("usageMetadata", {})
        prompt_tokens = usage.get("promptTokenCount", max(1, len(prompt)//4))
        completion_tokens = usage.get("candidatesTokenCount", max(1, len(text)//4))
        
        return ModelResponse(
            text=text.strip(),
            prompt_tokens=prompt_tokens,
            completion_tokens=completion_tokens,
            cost=(prompt_tokens + completion_tokens) * 1e-6,  # rough estimate
            meta={"status": r.status_code}
        )

# -------------------------
# Ollama local model (for local LLM testing)
# -------------------------

class OllamaModel:
    """
    Adapter for local Ollama models.
    See https://github.com/ollama/ollama/blob/main/docs/api.md
    """
    def __init__(
        self,
        model: str,
        endpoint: str = "http://localhost:11434/api/generate",
        timeout: float = 60.0,
        default_params: Optional[Dict[str, Any]] = None,
    ):
        self.model = model
        self.name = f"ollama:{model}"
        self.endpoint = endpoint
        self.timeout = timeout
        self.default_params = default_params or {}

    def generate(self, prompt: str, **kwargs) -> ModelResponse:
        params = {**self.default_params, **kwargs}
        payload = {
            "model": self.model,
            "prompt": prompt,
            "stream": False,
            "options": params,
        }

        headers = {"Content-Type": "application/json"}
        r = requests.post(self.endpoint, headers=headers, json=payload, timeout=self.timeout)

        if r.status_code >= 400:
            snip = (r.text or "")[:300].replace("\n", "\\n")
            raise RuntimeError(f"Ollama HTTP {r.status_code}; body_snip={snip}")

        try:
            data = r.json()
        except json.JSONDecodeError:
            raise RuntimeError(f"Ollama returned invalid JSON: {r.text}")

        text = data.get("response", "")
        if not text:
            raise RuntimeError("Ollama call returned no usable text")

        return ModelResponse(
            text=text.strip(),
            prompt_tokens=data.get("prompt_eval_count", 0),
            completion_tokens=data.get("eval_count", 0),
            cost=0.0,  # Local model, no cost
            meta={"status": r.status_code}
        )
        

# -------------------------
# Gate policies (early exit)
# -------------------------

class GatePolicy(Protocol):
    def should_exit(self, example: Example, candidate_answer: str, judge: Optional[Model]) -> bool: ...

class OracleGate:  # offline eval with ground truth
    def __init__(self, normalize: Callable[[str], str] = lambda s: s.strip().lower()):
        self.norm = normalize
    def should_exit(self, example: Example, candidate_answer: str, judge: Optional[Model]) -> bool:
        if example.y_true is None:
            return False
        return self.norm(candidate_answer) == self.norm(example.y_true)

class JudgeGate:   # online: ask a judge model “is this correct?”
    def __init__(self, judge_prompt_template: str, threshold: float = 0.5):
        self.tpl = judge_prompt_template
        self.threshold = threshold
    def should_exit(self, example: Example, candidate_answer: str, judge: Optional[Model]) -> bool:
        if judge is None:
            return False
        prompt = self.tpl.format(question=example.question, answer=candidate_answer)
        r = judge.generate(prompt, temperature=0.0)
        txt = (r.text or "").lower()
        p = 0.5
        if "p=" in txt:
            try:
                p = float(txt.split("p=")[-1].split(">")[0])
            except Exception:
                p = 0.5
        return ("pass" in txt) and (p >= self.threshold)<|MERGE_RESOLUTION|>--- conflicted
+++ resolved
@@ -178,17 +178,11 @@
         
         # Payload format that works with ScaleDown (matching testAPI.py format)
         payload = {
-            "context": context,
             "prompt": prompt,
             "model": self.model,
-<<<<<<< HEAD
             "context": context,  # Always include context, even if empty
-            "scaedown": {
-                "rate": rate_value,
-=======
             "scaledown": {
                 "rate": rate_value
->>>>>>> 5545007d
             }
         }
         
