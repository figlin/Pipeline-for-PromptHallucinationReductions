from __future__ import annotations
from typing import Any, Dict
import os
import sys

from dotenv import load_dotenv

from dataset import AggregatedMetrics, EvalResult, dataset, load_from_csv
from evaluate import Evaluator
from models import Model, ScaleDownCompressionWrapper, ScaleDownLLMWrapper, GeminiModel, OllamaModel
from pipeline import DEFAULT_TEMPLATES, build_pipeline

load_dotenv()

# -------------------------
# Minimal runnable demo
# -------------------------

if __name__ == "__main__":
    # Read env
    SCALEDOWN_API_KEY = os.environ.get("SCALEDOWN_API_KEY")
    GEMINI_API_KEY = os.environ.get("GEMINI_API_KEY")
    
    # Model type configuration from env
    TARGET_MODEL_TYPE = os.getenv("TARGET_MODEL_TYPE", "ollama")  # ollama, gemini, scaledown, scaledown-llm
    HELPER_MODEL_TYPE = os.getenv("HELPER_MODEL_TYPE", "ollama")
    JUDGE_MODEL_TYPE = os.getenv("JUDGE_MODEL_TYPE", "ollama")
    
    # Ollama settings
    OLLAMA_MODEL = os.getenv("OLLAMA_MODEL", "gemma3:27b")
    OLLAMA_ENDPOINT = os.getenv("OLLAMA_ENDPOINT", "http://localhost:11434/api/generate")
    
    # Gemini settings  
    GEMINI_MODEL = os.getenv("GEMINI_MODEL", "gemini-1.5-flash")
    
    def get_stage_technique(stage_id: str, stages_config: list) -> str:
        """Get the optimization technique name for a stage"""
        stage_map = {
            "baseline": "Baseline (No Optimization)",
            "apo": "APO (Automatic Prompt Optimization)",
            "cove": "CoVe (Chain-of-Verification)",
            "self_correct": "Self-Correction",
            "confidence_check": "Confidence Check",
            "judge": "Judge Evaluation"
        }
        
        for stage in stages_config:
            if stage.get("id") == stage_id:
                return stage_map.get(stage["type"], f"Unknown ({stage['type']})")
        return "Unknown Stage"

    def create_model(model_type: str, role: str) -> Model:
        """Create a model based on type and role (target/helper/judge)"""
        if model_type == "ollama":
            return OllamaModel(
                model=OLLAMA_MODEL,
                endpoint=OLLAMA_ENDPOINT,
                timeout=240.0,
            )
        elif model_type == "gemini":
            temp = 0.2 if role == "helper" else 0.0
            return GeminiModel(
                api_key=GEMINI_API_KEY,
                model=GEMINI_MODEL,
                default_params={"temperature": temp}
            )
        elif model_type == "scaledown":
            # ScaleDown compression wrapper - can wrap any base model - defaults to Gemini
            base_model_type = os.getenv(f"{role.upper()}_BASE_MODEL", "gemini")  # gemini or ollama
            
            if base_model_type == "gemini":
                temp = 0.2 if role == "helper" else 0.0
                base_model = GeminiModel(
                    api_key=GEMINI_API_KEY,
                    model=GEMINI_MODEL,
                    default_params={"temperature": temp}
                )
            elif base_model_type == "ollama":
                base_model = OllamaModel(
                    model=OLLAMA_MODEL,
                    endpoint=OLLAMA_ENDPOINT,
                    timeout=240.0,
                )
            else:
                raise ValueError(f"Unknown base model type for ScaleDown: {base_model_type}")
                
            rate = float(os.getenv(f"SD_RATE_{role.upper()}", "0.7"))
            return ScaleDownCompressionWrapper(
                base=base_model,
                api_key=SCALEDOWN_API_KEY,
                rate=rate,
            )
        elif model_type == "scaledown-llm":
            # ScaleDown LLM wrapper - direct LLM prompting via ScaleDown API
            sd_model = os.getenv(f"SD_LLM_MODEL_{role.upper()}", "gpt-4o")  # Default to GPT-4o
            rate = float(os.getenv(f"SD_LLM_RATE_{role.upper()}", "0.7"))
            temp = 0.2 if role == "helper" else 0.0
            
            return ScaleDownLLMWrapper(
                api_key=SCALEDOWN_API_KEY,
                model=sd_model,
                rate=rate,
                default_params={"temperature": temp}
            )
        else:
            raise ValueError(f"Unknown model type: {model_type}")

    models: Dict[str, Model] = {
        "target": create_model(TARGET_MODEL_TYPE, "target"),
        "helper": create_model(HELPER_MODEL_TYPE, "helper"), 
        "judge": create_model(JUDGE_MODEL_TYPE, "judge"),
    }

    DEBUG_CONTEXT = os.getenv("PIPE_DEBUG_CONTEXT", "0") not in ("0", "", "false", "False", "FALSE")
    
    config = {
        "stages": [
            {"type":"baseline","id":"s0","model":"target"}, # Target model baseline
            {"type":"apo","id":"s1","helper":"helper","target":"target"}, # Helper rewrites, target answers
            {"type":"cove","id":"s2","model":"target"}, # Target model verification
            {"type":"self_correct","id":"s3","model":"target"}, # Target model self-correction
            {"type":"confidence_check","id":"s4","model":"target"}, # Target model confidence check
            # {"type":"judge","id":"s5","judge":"judge","exit_on_pass": True, "threshold": 0.8}
        ],
        "gate": {"mode": "oracle"},
        "token_diffs": True,
        "debug_context": DEBUG_CONTEXT
    }

    DEBUG = os.getenv("PIPE_DEBUG", "0") not in ("0", "", "false", "False", "FALSE")
    # Print model configuration
    print("=== Model Configuration ===")
    print(f"Target: {models['target'].name}")
    print(f"Helper: {models['helper'].name}")
    print(f"Judge: {models['judge'].name}")
    print()
    
    # Load dataset based on environment variable
    dataset_path = os.getenv("DATASET_PATH", "internal")
    dataset_range = os.getenv("DATASET_RANGE", "")
    
    if dataset_path.lower() == "internal":
        dataset_to_run = dataset
        print("Running with internal dataset.")
    else:
        print(f"Running with dataset from: {dataset_path}")
        if dataset_range:
            print(f"Using dataset range: {dataset_range}")
        dataset_to_run = load_from_csv(dataset_path, dataset_range if dataset_range else None)

    if not dataset_to_run:
        print(f"Error: No data loaded from '{dataset_path}'. Exiting.", file=sys.stderr)
        sys.exit(1)
    
    pipe = build_pipeline(config, models, dataset_to_run)
    # re-wrap with debug (or pass debug into a factory if you prefer)
    pipe.debug = DEBUG
    pipe.debug_maxlen = int(os.getenv("PIPE_DEBUG_MAXLEN") or "220")

    evaluator = Evaluator(dataset=dataset_to_run)
    metrics_handler = AggregatedMetrics()
    for ex in dataset_to_run:
        trace = pipe.run_one(ex)
<<<<<<< HEAD
=======
        # Use correct_answers for all datasets - SimpleQA populates this correctly
        golds = ex.correct_answers if ex.correct_answers else [ex.y_true]
        
        # Debug output
        if DEBUG:
            print(f"[DEBUG] Evaluating: pred='{trace.final_answer}' vs golds={golds}")
            print(f"[DEBUG] Schema: {evaluator.dataset.schema}, ex.y_true='{ex.y_true}', ex.correct_answers={ex.correct_answers}")
        
        result=evaluator._evaluate_example(
            pred=trace.final_answer,
            golds=golds,
        )
>>>>>>> 5545007d
        print(f"[{ex.qid}] Q: {ex.question}")
        print("  Final:", trace.final_answer)
        
        exit_technique = "Completed All Stages"
        if trace.early_exit_at:
            if trace.early_exit_at.startswith("gate_after:"):
                stage_id = trace.early_exit_at.split(":", 1)[1]
                exit_technique = f"Gate Exit after {get_stage_technique(stage_id, config['stages'])}"
            else:
                exit_technique = f"Stage Exit at {get_stage_technique(trace.early_exit_at, config['stages'])}"
        print("  Exit at:", exit_technique)
        print("  Tokens:", trace.total_tokens)
        
        # if ex.y_true:
        #     is_correct = trace.final_answer and trace.final_answer.strip().lower() == ex.y_true.lower()
        #     print("  Correct:", is_correct)
<<<<<<< HEAD
    average_performance = pipe.aggregated_metrics.all_stage_averages()
    print(" Aggregated Results: \n")
    print(average_performance)
=======

    total.em /= total.n
    total.f1 /= total.n
    total.rouge1 /= total.n
    total.bleu1 /= total.n
    total.llm_judge /= total.n
    total.mc_accuracy /= total.n
    print("Final Report: ", total.model_dump())
>>>>>>> 5545007d
    print("-" * 50)
    
    if 'trace' in locals() and trace:
        print("Final:", trace.final_answer, "Exit at:", trace.early_exit_at, "Tokens:", trace.total_tokens)<|MERGE_RESOLUTION|>--- conflicted
+++ resolved
@@ -161,21 +161,6 @@
     metrics_handler = AggregatedMetrics()
     for ex in dataset_to_run:
         trace = pipe.run_one(ex)
-<<<<<<< HEAD
-=======
-        # Use correct_answers for all datasets - SimpleQA populates this correctly
-        golds = ex.correct_answers if ex.correct_answers else [ex.y_true]
-        
-        # Debug output
-        if DEBUG:
-            print(f"[DEBUG] Evaluating: pred='{trace.final_answer}' vs golds={golds}")
-            print(f"[DEBUG] Schema: {evaluator.dataset.schema}, ex.y_true='{ex.y_true}', ex.correct_answers={ex.correct_answers}")
-        
-        result=evaluator._evaluate_example(
-            pred=trace.final_answer,
-            golds=golds,
-        )
->>>>>>> 5545007d
         print(f"[{ex.qid}] Q: {ex.question}")
         print("  Final:", trace.final_answer)
         
@@ -192,20 +177,9 @@
         # if ex.y_true:
         #     is_correct = trace.final_answer and trace.final_answer.strip().lower() == ex.y_true.lower()
         #     print("  Correct:", is_correct)
-<<<<<<< HEAD
     average_performance = pipe.aggregated_metrics.all_stage_averages()
     print(" Aggregated Results: \n")
     print(average_performance)
-=======
-
-    total.em /= total.n
-    total.f1 /= total.n
-    total.rouge1 /= total.n
-    total.bleu1 /= total.n
-    total.llm_judge /= total.n
-    total.mc_accuracy /= total.n
-    print("Final Report: ", total.model_dump())
->>>>>>> 5545007d
     print("-" * 50)
     
     if 'trace' in locals() and trace:
