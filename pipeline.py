from __future__ import annotations
from typing import Any, Dict, List, Optional
import difflib
import time

from dataset import Example, Dataset, AggregatedMetrics
from evaluate import Evaluator
from models import Model
from stages import make_stage, JudgeGate, Stage, GatePolicy, OracleGate
from utils import RunTrace

# -------------------------
# Pipeline runner
# -------------------------

class Pipeline:
    def __init__(
        self,
        stages: List[Stage],
        gate: GatePolicy,
        dataset: Dataset,
        judge_for_gate: Optional[Model] = None,
        do_token_diffs: bool = True,
        debug: bool = False,            # <-- new
        debug_maxlen: int = 220,        # <-- new
<<<<<<< HEAD
        keep_context: bool = True,       # <-- new: keep context throughout singular question
=======
        debug_context: bool = False,    # <-- new: debug all context values
        keep_context: bool = True       # <-- new: keep context throughout singular question
>>>>>>> 5545007d
    ):
        self.stages = stages
        self.gate = gate
        self.judge_for_gate = judge_for_gate
        self.do_token_diffs = do_token_diffs
        self.debug = debug
        self.debug_maxlen = debug_maxlen
        self.debug_context = debug_context
        self.keep_context = keep_context
        self.evaluator = Evaluator(dataset=dataset)
        self.aggregated_metrics = AggregatedMetrics()

    def _dbg(self, *parts):
        if self.debug:
            print(*parts)

    def run_one(self, ex: Example) -> RunTrace:
        t0 = time.time()
        trace = RunTrace(qid=ex.qid, question=ex.question)
        ctx: Dict[str, Any] = {}
        last_answer: Optional[str] = None

        self._dbg(f"\n=== Dataset Question {ex.qid} :: {ex.question!r} - \"{ex.y_true or 'No Answer'}\" ===")

        for stage in self.stages:
            if last_answer is not None:
                ctx["last_answer"] = last_answer

            self._dbg(f"\n-- Stage {getattr(stage,'id','?')} ({stage.__class__.__name__}) --")
            
            # Debug: show context flowing into this stage
            if self.debug and ctx:
                self._dbg("Context keys:", list(ctx.keys()))
                if "last_answer" in ctx:
                    last_ans_snip = ctx["last_answer"][:self.debug_maxlen] + ("..." if len(ctx["last_answer"]) > self.debug_maxlen else "")
                    self._dbg("Last answer:", last_ans_snip)
                # Show other stage contexts if available
                stage_contexts = [k for k in ctx.keys() if k.startswith("stage_")]
                if stage_contexts:
                    self._dbg("Available stage contexts:", stage_contexts)
            
            # Debug: show full context values if debug_context is enabled
            if self.debug_context and ctx:
                self._dbg("\n--- FULL CONTEXT DEBUG ---")
                for key, value in ctx.items():
                    if isinstance(value, dict):
                        self._dbg(f"{key}: {dict}")
                        for subkey, subvalue in value.items():
                            subvalue_str = str(subvalue)
                            if len(subvalue_str) > self.debug_maxlen:
                                subvalue_str = subvalue_str[:self.debug_maxlen] + "..."
                            self._dbg(f"  {subkey}: {subvalue_str}")
                    else:
                        value_str = str(value)
                        if len(value_str) > self.debug_maxlen:
                            value_str = value_str[:self.debug_maxlen] + "..."
                        self._dbg(f"{key}: {value_str}")
                self._dbg("--- END CONTEXT DEBUG ---\n")

            res = stage.run(ex, ctx)
            
            # Persist stage context if keep_context is enabled
            if self.keep_context and res.evidence:
                stage_ctx_key = f"stage_{getattr(stage,'id','?')}"
                ctx[stage_ctx_key] = res.evidence
                if self.debug:
                    self._dbg(f"Stored context key: {stage_ctx_key} (evidence keys: {list(res.evidence.keys())})")
            trace.stage_results.append(res)
            metrics_=self.evaluator._evaluate_example(
                    pred=res.answer,
                    golds=[ex.y_true] if self.evaluator.dataset.schema == 'simpleqa' else ex.correct_answers, 
                )
            if stage.__class__.__name__ != "ConfidenceCheckStage": # skipped the ConfidenceCheckStage as metrics not applicable
                self.aggregated_metrics.add_stage_result(stage.__class__.__name__, metrics_)
                self._dbg(f" {stage.__class__.__name__} Result : {metrics_.model_dump()}")

            # Debug: show prompt/evidence/errors
            ev = res.evidence or {}
            prompt_snip = (ev.get("prompt") or ev.get("helper_in") or ev.get("target_in") or "")
            if prompt_snip:
                self._dbg("Prompt:", (prompt_snip[:self.debug_maxlen] + ("..." if len(prompt_snip) > self.debug_maxlen else "")))

            if "optimized" in ev:
                self._dbg("Optimized:", (ev["optimized"][:self.debug_maxlen] + ("..." if len(ev["optimized"]) > self.debug_maxlen else "")))

            if "error" in ev or "helper_error" in ev or "target_error" in ev:
                for k in ("error","helper_error","target_error"):
                    if k in ev:
                        self._dbg(f"ERROR ({k}):", ev[k])

            # usage accounting helper
            # inside Pipeline.run_one()

            def add_usage(u: Dict[str, Any]):
                if not isinstance(u, dict):
                    return
                if "prompt_tokens" in u: trace.total_tokens += int(u["prompt_tokens"])
                if "completion_tokens" in u: trace.total_tokens += int(u["completion_tokens"])
                if "cost" in u: trace.total_cost += float(u["cost"])

            def dbg_usage(u: Any, label="usage"):
                if not self.debug or not isinstance(u, dict):
                    return
                model = u.get("model", "?")
                status = (u.get("meta") or {}).get("status")
                pt = u.get("prompt_tokens"); ct = u.get("completion_tokens")
                self._dbg(f"{label}: model={model} status={status} ptok={pt} ctok={ct}")

            # …

            if "prompt_tokens" in res.model_usage:
                # flat usage dict (BaselineAsk etc.)
                add_usage(res.model_usage)
                dbg_usage(res.model_usage)
            else:
                # nested usage dicts (APO helper/target)
                for sub_label, sub in res.model_usage.items():
                    add_usage(sub)
                    dbg_usage(sub, label=f"usage.{sub_label}")


            # candidate answer
            if res.answer is not None:
                ans_snip = res.answer[:self.debug_maxlen] + ("..." if len(res.answer) > self.debug_maxlen else "")
                self._dbg("Answer:", ans_snip)
                if self.do_token_diffs and last_answer:
                    diff = list(difflib.unified_diff(last_answer.split(), res.answer.split(), lineterm=""))
                    trace.artifacts[f"diff_{stage.id}"] = " ".join(diff[:4000])
                last_answer = res.answer
            else:
                self._dbg("Answer: <None>")

            # stage-triggered exit?
            if res.should_exit:
                self._dbg(f"Stage requested early exit at {getattr(stage,'id','?')}")
                trace.final_answer = last_answer
                trace.early_exit_at = getattr(stage,'id','?')
                break

            # global gate after any answer
            if last_answer:
                if self.gate.should_exit(ex, last_answer, self.judge_for_gate):
                    self._dbg(f"Gate requested early exit after {getattr(stage,'id','?')}")
                    trace.final_answer = last_answer
                    trace.early_exit_at = f"gate_after:{getattr(stage,'id','?')}"
                    break

        if trace.final_answer is None:
            trace.final_answer = last_answer
        trace.timing_sec = time.time() - t0
        self._dbg(f"=== DONE in {trace.timing_sec:.3f}s :: final={trace.final_answer!r} exit={trace.early_exit_at} tokens={trace.total_tokens} ===\n")
        return trace


def build_pipeline(
    config: Dict[str, Any],
    models: Dict[str, Model],
    dataset: Dataset,
) -> Pipeline:
    # Gate
    gate_cfg = config.get("gate", {"mode": "none"})
    if gate_cfg["mode"] == "oracle":
        gate = OracleGate()
        gate_judge = None
    elif gate_cfg["mode"] == "judge":
        jt = gate_cfg.get("template", DEFAULT_TEMPLATES["gate_judge"])
        gate = JudgeGate(judge_prompt_template=jt, threshold=float(gate_cfg.get("threshold", 0.5)))
        gate_judge = models[gate_cfg["judge"]]
    else:
        gate = OracleGate(lambda s: "__NO_EARLY_EXIT__")  # always false
        gate_judge = None

    # Stages
    stages: List[Stage] = []
    for s in config["stages"]:
        t = s["type"]
        sid = s["id"]
        if t == "baseline":
            stages.append(make_stage("baseline",
                id=sid,
                model=models[s["model"]],
                prompt_template=s.get("template", DEFAULT_TEMPLATES["baseline"])
            ))
        elif t == "apo":
            stages.append(make_stage("apo",
                id=sid,
                helper=models[s["helper"]],
                target=models[s["target"]],
                rewrite_template=s.get("rewrite_template", DEFAULT_TEMPLATES["apo_rewrite"]),
                target_prompt_template=s.get("target_template", DEFAULT_TEMPLATES["apo_target"])
            ))
        elif t == "cove":
            stages.append(make_stage("cove",
                id=sid,
                model=models[s["model"]],
                cove_template=s.get("template", DEFAULT_TEMPLATES["cove"])
            ))
        elif t == "self_correct":
            stages.append(make_stage("self_correct",
                id=sid,
                model=models[s["model"]],
                template=s.get("template", DEFAULT_TEMPLATES["self_correct"])
            ))
        elif t == "judge":
            stages.append(make_stage("judge",
                id=sid,
                judge=models[s["judge"]],
                judge_template=s.get("template", DEFAULT_TEMPLATES["judge"]),
                exit_on_pass=bool(s.get("exit_on_pass", True)),
                threshold=float(s.get("threshold", 0.5))
            ))
        elif t == "confidence_check":
            stages.append(make_stage("confidence_check",
                id=sid,
                model=models[s["model"]],
                template=s.get("template", DEFAULT_TEMPLATES["confidence_check"])
            ))
        else:
            kw = {k:v for k,v in s.items() if k not in {"type"}}
            stages.append(make_stage(t, **kw))

    return Pipeline(
        stages=stages,
        gate=gate,
        dataset=dataset,
        judge_for_gate=gate_judge,
        do_token_diffs=bool(config.get("token_diffs", True)),
        debug_context=bool(config.get("debug_context", False)),
        keep_context=bool(config.get("keep_context", True))  # Default to True
    )

DEFAULT_TEMPLATES = {
    "baseline": "Answer in one word or phrase only.\n\nQ: {question}\nA:",
    "apo_rewrite": (
        "Rewrite the user question into a concise, specific prompt that reduces ambiguity "
        "and includes constraints to avoid hallucinations. Output only the rewritten prompt.\n\nQ: {question}"
    ),
    "apo_target": "Answer in one word or phrase only.\n\n{optimized_prompt}",
    "cove": (
        "Answer in one word or phrase only. Verify the answer's factuality first.\n"
        "Question: {question}\n"
        "Prior answer: {prior_answer}\n"
        "Give only the corrected final answer."
    ),
    "self_correct": (
        "Answer in one word or phrase only. Fix any factual errors.\n"
        "Question: {question}\n"
        "Current answer: {prior_answer}\n"
        "Return only the corrected answer."
    ),
    "judge": (
        "You are a strict fact-checking judge.\n"
        "Question: {question}\n"
        "Answer: {answer}\n"
        "Return exactly: PASS <p=0.80> or FAIL <p=0.20>."
    ),
    "gate_judge": (
        "Judge correctness for early exit.\n"
        "Question: {question}\n"
        "Answer: {answer}\n"
        "Return PASS <p=...> or FAIL <p=...>."
    ),
    "confidence_check": (
        "You have passed through all stages of prompt optimization for this question. "
        "Your previous answer may or may not be correct.\n\n"
        "Question: {question}\n"
        "Your previous answer: {previous_answer}\n\n"
        "Please respond with exactly one of these two options:\n"
        "1. 'My last answer was correct, I am confident in it.'\n"
        "2. 'I was wrong and do not know the answer.'"
    )
}<|MERGE_RESOLUTION|>--- conflicted
+++ resolved
@@ -23,12 +23,8 @@
         do_token_diffs: bool = True,
         debug: bool = False,            # <-- new
         debug_maxlen: int = 220,        # <-- new
-<<<<<<< HEAD
-        keep_context: bool = True,       # <-- new: keep context throughout singular question
-=======
         debug_context: bool = False,    # <-- new: debug all context values
         keep_context: bool = True       # <-- new: keep context throughout singular question
->>>>>>> 5545007d
     ):
         self.stages = stages
         self.gate = gate
